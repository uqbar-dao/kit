[package]
name = "kit"
version = "0.1.0"
edition = "2021"

[build-dependencies]
anyhow = "1.0"
git2 = "0.18"

[dependencies]
anyhow = "1.0"
autocontext = { git = "https://github.com/hosted-fornet/autocontext", rev = "ff00142" }
base64 = "0.21"
clap = { version = "4.4", features = ["cargo", "string"] }
dirs = "5.0"
futures-util = "0.3"
hex = "0.4"
<<<<<<< HEAD
kinode_process_lib = { git = "https://github.com/uqbar-dao/process_lib.git", rev = "12bf9ee" }
=======
kinode_process_lib = { git = "https://github.com/uqbar-dao/process_lib.git", rev = "7f409e4" }
>>>>>>> 08026487
nix = { version = "0.27", features = ["process", "signal", "term"] }
regex = "1.0"
reqwest = { version = "0.11", features = ["json"] }
rmp-serde = "1.1.2"
semver = "1.0"
serde = { version = "1.0", features = ["derive"] }
serde_json = "1.0"
thiserror = "1.0"
tokio = { version = "1.28", features = [
    "fs",
    "macros",
    "rt-multi-thread",
    "signal",
    "sync",
    "time",
] }
tokio-tungstenite = "*"
toml = "0.8"
walkdir = "2.4"
zip = "0.6"

[[bin]]
name = "kit"
path = "src/main.rs"

[lib]<|MERGE_RESOLUTION|>--- conflicted
+++ resolved
@@ -15,11 +15,7 @@
 dirs = "5.0"
 futures-util = "0.3"
 hex = "0.4"
-<<<<<<< HEAD
-kinode_process_lib = { git = "https://github.com/uqbar-dao/process_lib.git", rev = "12bf9ee" }
-=======
-kinode_process_lib = { git = "https://github.com/uqbar-dao/process_lib.git", rev = "7f409e4" }
->>>>>>> 08026487
+kinode_process_lib = { git = "https://github.com/kinode-dao/process_lib.git", rev = "9d185e1" }
 nix = { version = "0.27", features = ["process", "signal", "term"] }
 regex = "1.0"
 reqwest = { version = "0.11", features = ["json"] }
