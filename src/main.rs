use clap::{builder::PossibleValuesParser, command, value_parser, Arg, ArgAction, Command};
use std::env;
use std::path::PathBuf;
use std::str::FromStr;

use color_eyre::{eyre::{eyre, Result}, Section};
use fs_err as fs;
use serde::Deserialize;
use tracing::{error, warn, Level};
use tracing_error::ErrorLayer;
use tracing_subscriber::{
    filter, fmt, layer::SubscriberExt, prelude::*, util::SubscriberInitExt, EnvFilter,
};

use kit::{
    boot_fake_node,
    boot_real_node,
    build,
    build_start_package,
    chain,
    dev_ui,
    inject_message,
    new,
    remove_package,
    reset_cache,
    run_tests,
    setup,
    start_package,
    update,
    view_api,
    KIT_LOG_PATH_DEFAULT,
};

const MAX_REMOTE_VALUES: usize = 3;
const GIT_COMMIT_HASH: &str = env!("GIT_COMMIT_SHA");
const GIT_BRANCH_NAME: &str = env!("GIT_BRANCH_NAME");
const KIT_REPO: &str = "kit";
const KIT_MASTER_BRANCH: &str = "master";
const STDOUT_LOG_LEVEL_DEFAULT: Level = Level::INFO;
const STDERR_LOG_LEVEL_DEFAULT: &str = "error";
const FILE_LOG_LEVEL_DEFAULT: &str = "debug";
const RUST_LOG: &str = "RUST_LOG";

#[derive(Debug, Deserialize)]
struct Commit {
    sha: String,
}

async fn get_latest_commit_sha_from_branch(
    owner: &str,
    repo: &str,
    branch: &str,
) -> Result<Option<Commit>> {
    let bytes = boot_fake_node::get_from_github(owner, repo, &format!("commits/{branch}")).await?;
    if bytes.is_empty() {
        return Ok(None);
    }
    Ok(Some(serde_json::from_slice(&bytes)?))
}

fn init_tracing(log_path: PathBuf) -> tracing_appender::non_blocking::WorkerGuard {
    // Define a fixed log file name with rolling based on size or execution instance.
    let log_parent_path = log_path
        .parent()
        .unwrap();
    let log_file_name = log_path
        .file_name()
        .and_then(|f| f.to_str())
        .unwrap();
    if !log_parent_path.exists() {
        fs::create_dir_all(log_parent_path).unwrap();
    }
    let file_appender = tracing_appender::rolling::never(log_parent_path, log_file_name);
    let (non_blocking, guard) = tracing_appender::non_blocking(file_appender);

    let level = std::env::var(RUST_LOG)
        .ok()
        .and_then(|l| Level::from_str(&l).ok())
        .unwrap_or_else(|| STDOUT_LOG_LEVEL_DEFAULT);
    let allowed_levels: Vec<Level> = vec![Level::INFO, Level::WARN]
        .into_iter()
        .filter(|&l| l <= level)
        .collect();
    let stdout_filter = filter::filter_fn(move |metadata: &tracing::Metadata<'_>| {
        allowed_levels.iter().any(|l| metadata.level() == l)
    });

    let stderr_filter = EnvFilter::try_from_default_env()
        .unwrap_or_else(|_| EnvFilter::new(STDERR_LOG_LEVEL_DEFAULT));
    let file_filter = EnvFilter::try_from_default_env()
        .unwrap_or_else(|_| EnvFilter::new(FILE_LOG_LEVEL_DEFAULT))
        .add_directive("hyper=off".parse().unwrap())
        .add_directive("reqwest=off".parse().unwrap());

    tracing_subscriber::registry()
        .with(
            fmt::layer()
                .without_time()
                .with_writer(std::io::stdout)
                .with_ansi(true)
                .with_level(false)
                .with_target(false)
                .fmt_fields(fmt::format::PrettyFields::new())
                .with_filter(stdout_filter),
        )
        .with(
            fmt::layer()
                .with_file(true)
                .with_line_number(true)
                .without_time()
                .with_writer(std::io::stderr)
                .with_ansi(true)
                .with_level(true)
                .with_target(false)
                .fmt_fields(fmt::format::PrettyFields::new())
                .with_filter(stderr_filter),
        )
        .with(
            fmt::layer()
                .with_writer(non_blocking)
                .with_ansi(false)
                .json()
                .with_filter(file_filter),
        )
        .with(ErrorLayer::default())
        .init();

    guard
}

async fn execute(
    usage: clap::builder::StyledStr,
    matches: Option<(&str, &clap::ArgMatches)>,
) -> Result<()> {
    match matches {
        Some(("boot-fake-node", boot_matches)) => {
            let runtime_path = boot_matches
                .get_one::<String>("PATH")
                .and_then(|p| Some(PathBuf::from(p)));
            let version = boot_matches.get_one::<String>("VERSION").unwrap();
            let node_home = PathBuf::from(boot_matches.get_one::<String>("HOME").unwrap());
            let node_port = boot_matches.get_one::<u16>("NODE_PORT").unwrap();
            let fakechain_port = boot_matches.get_one::<u16>("FAKECHAIN_PORT").unwrap();
            let rpc = boot_matches
                .get_one::<String>("RPC_ENDPOINT")
                .and_then(|s| Some(s.as_str()));
            let fake_node_name = boot_matches.get_one::<String>("NODE_NAME").unwrap();
            let password = boot_matches.get_one::<String>("PASSWORD").unwrap();
            let is_persist = boot_matches.get_one::<bool>("PERSIST").unwrap();
            let release = boot_matches.get_one::<bool>("RELEASE").unwrap();
            let verbosity = boot_matches.get_one::<u8>("VERBOSITY").unwrap();

            boot_fake_node::execute(
                runtime_path,
                version.clone(),
                node_home,
                *node_port,
                *fakechain_port,
                rpc,
                fake_node_name.clone(),
                password,
                *is_persist,
                *release,
                *verbosity,
                vec![],
            )
            .await
        }
        Some(("boot-real-node", boot_matches)) => {
            let runtime_path = boot_matches
                .get_one::<String>("PATH")
                .and_then(|p| Some(PathBuf::from(p)));
            let version = boot_matches.get_one::<String>("VERSION").unwrap();
            let node_home = PathBuf::from(boot_matches.get_one::<String>("HOME").unwrap());
            let node_port = boot_matches.get_one::<u16>("NODE_PORT").unwrap();
            let rpc = boot_matches
                .get_one::<String>("RPC_ENDPOINT")
                .and_then(|s| Some(s.as_str()));
            // let password = boot_matches.get_one::<String>("PASSWORD").unwrap(); // TODO: with develop 0.8.0
            let release = boot_matches.get_one::<bool>("RELEASE").unwrap();
            let verbosity = boot_matches.get_one::<u8>("VERBOSITY").unwrap();

            boot_real_node::execute(
                runtime_path,
                version.clone(),
                node_home,
                *node_port,
                rpc,
                // password, // TODO: with develop 0.8.0
                *release,
                *verbosity,
                vec![],
            )
            .await
        }
        Some(("build", build_matches)) => {
            let package_dir = PathBuf::from(build_matches.get_one::<String>("DIR").unwrap());
            let no_ui = build_matches.get_one::<bool>("NO_UI").unwrap();
            let ui_only = build_matches.get_one::<bool>("UI_ONLY").unwrap();
            let skip_deps_check = build_matches.get_one::<bool>("SKIP_DEPS_CHECK").unwrap();
            let features = match build_matches.get_one::<String>("FEATURES") {
                Some(f) => f.clone(),
                None => "".into(),
            };
<<<<<<< HEAD
            let url: Option<String> = match build_matches.get_one::<String>("URL") {
                Some(url) => Some(url.clone()),
                None => {
                    build_matches.get_one::<u16>("NODE_PORT")
                        .map(|p| format!("http://localhost:{}", p))
                }
            };
            let default_world = build_matches.get_one::<String>("WORLD");
=======
            let verbose = build_matches.get_one::<bool>("VERBOSE").unwrap();
>>>>>>> 3703ebfb

            build::execute(
                &package_dir,
                *no_ui,
                *ui_only,
                *skip_deps_check,
                &features,
<<<<<<< HEAD
                url,
                default_world.cloned(),
=======
                *verbose,
>>>>>>> 3703ebfb
            ).await
        }
        Some(("build-start-package", build_start_matches)) => {
            let package_dir = PathBuf::from(build_start_matches.get_one::<String>("DIR").unwrap());
            let no_ui = build_start_matches.get_one::<bool>("NO_UI").unwrap();
            let ui_only = build_start_matches
                .get_one::<bool>("UI_ONLY")
                .unwrap_or(&false);
            let url: String = match build_start_matches.get_one::<String>("URL") {
                Some(url) => url.clone(),
                None => {
                    let port = build_start_matches.get_one::<u16>("NODE_PORT").unwrap();
                    format!("http://localhost:{}", port)
                }
            };
            let skip_deps_check = build_start_matches
                .get_one::<bool>("SKIP_DEPS_CHECK")
                .unwrap();
            let features = match build_start_matches.get_one::<String>("FEATURES") {
                Some(f) => f.clone(),
                None => "".into(),
            };
<<<<<<< HEAD
            let default_world = build_start_matches.get_one::<String>("WORLD");
=======
            let verbose = build_start_matches.get_one::<bool>("VERBOSE").unwrap();
>>>>>>> 3703ebfb

            build_start_package::execute(
                &package_dir,
                *no_ui,
                *ui_only,
                &url,
                *skip_deps_check,
                &features,
<<<<<<< HEAD
                default_world.cloned(),
=======
                *verbose,
>>>>>>> 3703ebfb
            )
            .await
        }
        Some(("chain", chain_matches)) => {
            let port = chain_matches.get_one::<u16>("PORT").unwrap();
            let verbose = chain_matches.get_one::<bool>("VERBOSE").unwrap();
            chain::execute(*port, *verbose).await
        }
        Some(("dev-ui", dev_ui_matches)) => {
            let package_dir = PathBuf::from(dev_ui_matches.get_one::<String>("DIR").unwrap());
            let url: String = match dev_ui_matches.get_one::<String>("URL") {
                Some(url) => url.clone(),
                None => {
                    let port = dev_ui_matches.get_one::<u16>("NODE_PORT").unwrap();
                    format!("http://localhost:{}", port)
                }
            };
            let skip_deps_check = dev_ui_matches.get_one::<bool>("SKIP_DEPS_CHECK").unwrap();
            let release = dev_ui_matches.get_one::<bool>("RELEASE").unwrap();

            dev_ui::execute(&package_dir, &url, *skip_deps_check, *release)
        }
        Some(("inject-message", inject_message_matches)) => {
            let url: String = match inject_message_matches.get_one::<String>("URL") {
                Some(url) => url.clone(),
                None => {
                    let port = inject_message_matches.get_one::<u16>("NODE_PORT").unwrap();
                    format!("http://localhost:{}", port)
                }
            };
            let process: &String = inject_message_matches.get_one("PROCESS").unwrap();
            let non_block: &bool = inject_message_matches.get_one("NONBLOCK").unwrap();
            let body: &String = inject_message_matches.get_one("BODY_JSON").unwrap();
            let node: Option<&str> = inject_message_matches
                .get_one("NODE_NAME")
                .and_then(|s: &String| Some(s.as_str()));
            let bytes: Option<&str> = inject_message_matches
                .get_one("PATH")
                .and_then(|s: &String| Some(s.as_str()));

            let expects_response = if *non_block { None } else { Some(15) };
            inject_message::execute(&url, process, expects_response, body, node, bytes).await
        }
        Some(("new", new_matches)) => {
            let new_dir = PathBuf::from(new_matches.get_one::<String>("DIR").unwrap());
            let package_name = new_matches
                .get_one::<String>("PACKAGE")
                .map(|pn| pn.to_string());
            let publisher = new_matches.get_one::<String>("PUBLISHER").unwrap();
            let language: new::Language = new_matches.get_one::<String>("LANGUAGE").unwrap().into();
            let template: new::Template = new_matches.get_one::<String>("TEMPLATE").unwrap().into();
            let ui = new_matches.get_one::<bool>("UI").unwrap_or(&false);

            new::execute(
                new_dir,
                package_name,
                publisher.clone(),
                language.clone(),
                template.clone(),
                *ui,
            )
        }
        Some(("remove-package", remove_package_matches)) => {
            let package_name = remove_package_matches
                .get_one::<String>("PACKAGE")
                .and_then(|s: &String| Some(s.as_str()));
            let publisher = remove_package_matches
                .get_one::<String>("PUBLISHER")
                .and_then(|s: &String| Some(s.as_str()));
            let package_dir =
                PathBuf::from(remove_package_matches.get_one::<String>("DIR").unwrap());
            let url: String = match remove_package_matches.get_one::<String>("URL") {
                Some(url) => url.clone(),
                None => {
                    let port = remove_package_matches.get_one::<u16>("NODE_PORT").unwrap();
                    format!("http://localhost:{}", port)
                }
            };
            remove_package::execute(&package_dir, &url, package_name, publisher).await
        }
        Some(("reset-cache", _reset_cache_matches)) => reset_cache::execute(),
        Some(("run-tests", run_tests_matches)) => {
            let config_path = match run_tests_matches.get_one::<String>("PATH") {
                Some(path) => PathBuf::from(path),
                None => std::env::current_dir()?.join("tests.toml"),
            };

            if !config_path.exists() {
                let error = format!(
                    "Configuration file not found: {:?}\nUsage:\n{}",
                    config_path, usage,
                );
                return Err(eyre!(error));
            }

            run_tests::execute(config_path.to_str().unwrap()).await
        }
        Some(("setup", setup_matches)) => {
            let verbose = setup_matches.get_one::<bool>("VERBOSE").unwrap();

            setup::execute(*verbose)
        }
        Some(("start-package", start_package_matches)) => {
            let package_dir =
                PathBuf::from(start_package_matches.get_one::<String>("DIR").unwrap());
            let url: String = match start_package_matches.get_one::<String>("URL") {
                Some(url) => url.clone(),
                None => {
                    let port = start_package_matches.get_one::<u16>("NODE_PORT").unwrap();
                    format!("http://localhost:{}", port)
                }
            };
            start_package::execute(&package_dir, &url).await
        }
        Some(("update", update_matches)) => {
            let args = update_matches
                .get_many::<String>("ARGUMENTS")
                .unwrap_or_default()
                .map(|v| v.to_string())
                .collect::<Vec<_>>();
            let branch = update_matches.get_one::<String>("BRANCH").unwrap();

            update::execute(args, branch)
        }
        Some(("view-api", view_api_matches)) => {
            let package_id = view_api_matches
                .get_one::<String>("PACKAGE_ID")
                .and_then(|s: &String| Some(s.as_str()));
            let url: String = match view_api_matches.get_one::<String>("URL") {
                Some(url) => url.clone(),
                None => {
                    let port = view_api_matches.get_one::<u16>("NODE_PORT").unwrap();
                    format!("http://localhost:{}", port)
                }
            };

            view_api::execute(None, package_id, &url, true).await?;
            Ok(())
        }
        _ => {
            warn!("Invalid subcommand. Usage:\n{}", usage);
            Ok(())
        }
    }
}

async fn make_app(current_dir: &std::ffi::OsString) -> Result<Command> {
    Ok(command!()
        .name("kit")
        .version(env!("CARGO_PKG_VERSION"))
        .about("Development tool\x1b[1mkit\x1b[0m for Kinode")
        .subcommand_required(true)
        .arg_required_else_help(true)
        .disable_version_flag(true)
        .arg(Arg::new("version")
            .short('v')
            .long("version")
            .action(ArgAction::Version)
            .help("Print version")
        )
        .subcommand(Command::new("boot-fake-node")
            .about("Boot a fake node for development")
            .visible_alias("f")
            .arg(Arg::new("PATH")
                .action(ArgAction::Set)
                .short('r')
                .long("runtime-path")
                .help("Path to Kinode core repo (overrides --version)")
            )
            .arg(Arg::new("VERSION")
                .action(ArgAction::Set)
                .short('v')
                .long("version")
                .help("Version of Kinode binary to use (overridden by --runtime-path)")
                .default_value("latest")
                .value_parser(PossibleValuesParser::new({
                    let mut possible_values = vec!["latest".to_string()];
                    let mut remote_values = boot_fake_node::find_releases_with_asset_if_online(
                        None,
                        None,
                        &boot_fake_node::get_platform_runtime_name(true)?
                    ).await?;
                    remote_values.truncate(MAX_REMOTE_VALUES);
                    if remote_values.len() == 0 {
                        possible_values = vec![];
                    }
                    possible_values.append(&mut remote_values);
                    possible_values
                }))
            )
            .arg(Arg::new("NODE_PORT")
                .action(ArgAction::Set)
                .short('p')
                .long("port")
                .help("The port to run the fake node on")
                .default_value("8080")
                .value_parser(value_parser!(u16))
            )
            .arg(Arg::new("HOME")
                .action(ArgAction::Set)
                .short('o')
                .long("home")
                .help("Path to home directory for fake node")
                .default_value("/tmp/kinode-fake-node")
            )
            .arg(Arg::new("NODE_NAME")
                .action(ArgAction::Set)
                .short('f')
                .long("fake-node-name")
                .help("Name for fake node")
                .default_value("fake.dev")
            )
            .arg(Arg::new("FAKECHAIN_PORT")
                .action(ArgAction::Set)
                .short('c')
                .long("fakechain-port")
                .help("The port to run the fakechain on (or to connect to)")
                .default_value("8545")
                .value_parser(value_parser!(u16))
            )
            .arg(Arg::new("RPC_ENDPOINT")
                .action(ArgAction::Set)
                .long("rpc")
                .help("Ethereum RPC endpoint (wss://)")
                .required(false)
            )
            .arg(Arg::new("PERSIST")
                .action(ArgAction::SetTrue)
                .long("persist")
                .help("If set, do not delete node home after exit")
                .required(false)
            )
            .arg(Arg::new("PASSWORD")
                .action(ArgAction::Set)
                .long("password")
                .help("Password to login")
                .default_value("secret")
            )
            .arg(Arg::new("RELEASE")
                .action(ArgAction::SetTrue)
                .long("release")
                .help("If set and given --runtime-path, compile release build [default: debug build]")
                .required(false)
            )
            .arg(Arg::new("VERBOSITY")
                .action(ArgAction::Set)
                .long("verbosity")
                .help("Verbosity of node: higher is more verbose")
                .default_value("0")
                .value_parser(value_parser!(u8))
            )
        )
        .subcommand(Command::new("boot-real-node")
            .about("Boot a real node")
            .visible_alias("e")
            .arg(Arg::new("PATH")
                .action(ArgAction::Set)
                .short('r')
                .long("runtime-path")
                .help("Path to Kinode core repo (overrides --version)")
            )
            .arg(Arg::new("VERSION")
                .action(ArgAction::Set)
                .short('v')
                .long("version")
                .help("Version of Kinode binary to use (overridden by --runtime-path)")
                .default_value("latest")
                .value_parser(PossibleValuesParser::new({
                    let mut possible_values = vec!["latest".to_string()];
                    let mut remote_values = boot_fake_node::find_releases_with_asset_if_online(
                        None,
                        None,
                        &boot_fake_node::get_platform_runtime_name(false)?
                    ).await?;
                    remote_values.truncate(MAX_REMOTE_VALUES);
                    if remote_values.len() == 0 {
                        possible_values = vec![];
                    }
                    possible_values.append(&mut remote_values);
                    possible_values
                }))
            )
            .arg(Arg::new("NODE_PORT")
                .action(ArgAction::Set)
                .short('p')
                .long("port")
                .help("The port to run the real node on")
                .default_value("8080")
                .value_parser(value_parser!(u16))
            )
            .arg(Arg::new("HOME")
                .action(ArgAction::Set)
                .short('o')
                .long("home")
                .help("Path to home directory for real node")
                .required(true)
            )
            .arg(Arg::new("RPC_ENDPOINT")
                .action(ArgAction::Set)
                .long("rpc")
                .help("Ethereum RPC endpoint (wss://)")
                .required(false)
            )
            //.arg(Arg::new("PASSWORD")  // TODO: with develop 0.8.0
            //    .action(ArgAction::Set)
            //    .long("password")
            //    .help("Password to login")
            //    .required(false)
            //)
            .arg(Arg::new("RELEASE")
                .action(ArgAction::SetTrue)
                .long("release")
                .help("If set and given --runtime-path, compile release build [default: debug build]")
                .required(false)
            )
            .arg(Arg::new("VERBOSITY")
                .action(ArgAction::Set)
                .long("verbosity")
                .help("Verbosity of node: higher is more verbose")
                .default_value("0")
                .value_parser(value_parser!(u8))
            )
        )
        .subcommand(Command::new("build")
            .about("Build a Kinode package")
            .visible_alias("b")
            .arg(Arg::new("DIR")
                .action(ArgAction::Set)
                .help("The package directory to build")
                .default_value(current_dir)
            )
            .arg(Arg::new("NO_UI")
                .action(ArgAction::SetTrue)
                .long("no-ui")
                .help("If set, do NOT build the web UI for the process; no-op if passed with UI_ONLY")
                .required(false)
            )
            .arg(Arg::new("UI_ONLY")
                .action(ArgAction::SetTrue)
                .long("ui-only")
                .help("If set, build ONLY the web UI for the process; no-op if passed with NO_UI")
                .required(false)
            )
            .arg(Arg::new("SKIP_DEPS_CHECK")
                .action(ArgAction::SetTrue)
                .short('s')
                .long("skip-deps-check")
                .help("If set, do not check for dependencies")
                .required(false)
            )
            .arg(Arg::new("FEATURES")
                .action(ArgAction::Set)
                .long("features")
                .help("Pass these comma-delimited feature flags to Rust cargo builds")
                .required(false)
            )
<<<<<<< HEAD
            .arg(Arg::new("NODE_PORT")
                .action(ArgAction::Set)
                .short('p')
                .long("port")
                .help("Node port: for use on localhost (overridden by URL)")
                .value_parser(value_parser!(u16))
                .required(false)
            )
            .arg(Arg::new("URL")
                .action(ArgAction::Set)
                .short('u')
                .long("url")
                .help("Node URL (overrides NODE_PORT)")
                .required(false)
            )
            .arg(Arg::new("WORLD")
                .action(ArgAction::Set)
                .short('w')
                .long("world")
                .help("Fallback WIT world name")
=======
            .arg(Arg::new("VERBOSE")
                .action(ArgAction::SetTrue)
                .short('v')
                .long("verbose")
                .help("If set, output stdout and stderr")
>>>>>>> 3703ebfb
                .required(false)
            )
        )
        .subcommand(Command::new("build-start-package")
            .about("Build and start a Kinode package")
            .visible_alias("bs")
            .arg(Arg::new("DIR")
                .action(ArgAction::Set)
                .help("The package directory to build")
                .default_value(current_dir)
            )
            .arg(Arg::new("NODE_PORT")
                .action(ArgAction::Set)
                .short('p')
                .long("port")
                .help("Node port: for use on localhost (overridden by URL)")
                .default_value("8080")
                .value_parser(value_parser!(u16))
            )
            .arg(Arg::new("URL")
                .action(ArgAction::Set)
                .short('u')
                .long("url")
                .help("Node URL (overrides NODE_PORT)")
                .required(false)
            )
            .arg(Arg::new("WORLD")
                .action(ArgAction::Set)
                .short('w')
                .long("world")
                .help("Fallback WIT world name")
                .required(false)
            )
            .arg(Arg::new("NO_UI")
                .action(ArgAction::SetTrue)
                .long("no-ui")
                .help("If set, do NOT build the web UI for the process; no-op if passed with UI_ONLY")
                .required(false)
            )
            .arg(Arg::new("UI_ONLY")
                .action(ArgAction::SetTrue)
                .long("ui-only")
                .help("If set, build ONLY the web UI for the process")
                .required(false)
            )
            .arg(Arg::new("SKIP_DEPS_CHECK")
                .action(ArgAction::SetTrue)
                .short('s')
                .long("skip-deps-check")
                .help("If set, do not check for dependencies")
                .required(false)
            )
            .arg(Arg::new("FEATURES")
                .action(ArgAction::Set)
                .long("features")
                .help("Pass these comma-delimited feature flags to Rust cargo builds")
                .required(false)
            )
            .arg(Arg::new("VERBOSE")
                .action(ArgAction::SetTrue)
                .short('v')
                .long("verbose")
                .help("If set, output stdout and stderr")
                .required(false)
            )
        )
        .subcommand(Command::new("chain")
            .about("Start a local chain for development")
            .visible_alias("c")
            .arg(Arg::new("PORT")
                .action(ArgAction::Set)
                .short('p')
                .long("port")
                .help("Port to run the chain on")
                .default_value("8545")
                .value_parser(value_parser!(u16))
            )
            .arg(Arg::new("VERBOSE")
                .action(ArgAction::SetTrue)
                .short('v')
                .long("verbose")
                .help("If set, output stdout and stderr")
                .required(false)
            )
        )
        .subcommand(Command::new("dev-ui")
            .about("Start the web UI development server with hot reloading (same as `cd ui && npm i && npm run dev`)")
            .visible_alias("d")
            .arg(Arg::new("DIR")
                .action(ArgAction::Set)
                .help("The package directory to build (must contain a `ui` directory)")
                .default_value(current_dir)
            )
            .arg(Arg::new("NODE_PORT")
                .action(ArgAction::Set)
                .short('p')
                .long("port")
                .help("Node port: for use on localhost (overridden by URL)")
                .default_value("8080")
                .value_parser(value_parser!(u16))
            )
            .arg(Arg::new("URL")
                .action(ArgAction::Set)
                .short('u')
                .long("url")
                .help("Node URL (overrides NODE_PORT)")
                .required(false)
            )
            .arg(Arg::new("RELEASE")
                .action(ArgAction::SetTrue)
                .long("release")
                .help("If set, create a production build")
            )
            .arg(Arg::new("SKIP_DEPS_CHECK")
                .action(ArgAction::SetTrue)
                .short('s')
                .long("skip-deps-check")
                .help("If set, do not check for dependencies")
                .required(false)
            )
        )
        .subcommand(Command::new("inject-message")
            .about("Inject a message to a running Kinode")
            .visible_alias("i")
            .arg(Arg::new("PROCESS")
                .action(ArgAction::Set)
                .help("PROCESS to send message to")
                .required(true)
            )
            .arg(Arg::new("BODY_JSON")
                .action(ArgAction::Set)
                .help("Body in JSON format")
                .required(true)
            )
            .arg(Arg::new("NODE_PORT")
                .action(ArgAction::Set)
                .short('p')
                .long("port")
                .help("Node port: for use on localhost (overridden by URL)")
                .default_value("8080")
                .value_parser(value_parser!(u16))
            )
            .arg(Arg::new("URL")
                .action(ArgAction::Set)
                .short('u')
                .long("url")
                .help("Node URL (overrides NODE_PORT)")
                .required(false)
            )
            .arg(Arg::new("NODE_NAME")
                .action(ArgAction::Set)
                .short('n')
                .long("node")
                .help("Node ID (default: our)")
                .required(false)
            )
            .arg(Arg::new("PATH")
                .action(ArgAction::Set)
                .short('b')
                .long("blob")
                .help("Send file at Unix path as bytes blob")
                .required(false)
            )
            .arg(Arg::new("NONBLOCK")
                .action(ArgAction::SetTrue)
                .short('l')
                .long("non-block")
                .help("If set, don't block on the full node response")
            )
        )
        .subcommand(Command::new("new")
            .about("Create a Kinode template package")
            .visible_alias("n")
            .arg(Arg::new("DIR")
                .action(ArgAction::Set)
                .help("Path to create template directory at")
                .required(true)
            )
            .arg(Arg::new("PACKAGE")
                .action(ArgAction::Set)
                .short('a')
                .long("package")
                .help("Name of the package [default: DIR]")
            )
            .arg(Arg::new("PUBLISHER")
                .action(ArgAction::Set)
                .short('u')
                .long("publisher")
                .help("Name of the publisher")
                .default_value("template.os")
            )
            .arg(Arg::new("LANGUAGE")
                .action(ArgAction::Set)
                .short('l')
                .long("language")
                .help("Programming language of the template")
                .value_parser(["rust", "python", "javascript"])
                .default_value("rust")
            )
            .arg(Arg::new("TEMPLATE")
                .action(ArgAction::Set)
                .short('t')
                .long("template")
                .help("Template to create")
                .value_parser(["chat", "echo", "fibonacci", "file_transfer"])
                .default_value("chat")
            )
            .arg(Arg::new("UI")
                .action(ArgAction::SetTrue)
                .long("ui")
                .help("If set, use the template with UI")
                .required(false)
            )
        )
        .subcommand(Command::new("remove-package")
            .about("Remove a running package from a node")
            .visible_alias("r")
            .arg(Arg::new("PACKAGE")
                .action(ArgAction::Set)
                .short('a')
                .long("package")
                .help("Name of the package (Overrides DIR)")
                .required(false)
            )
            .arg(Arg::new("PUBLISHER")
                .action(ArgAction::Set)
                .long("publisher")
                .help("Name of the publisher (Overrides DIR)")
                .required(false)
            )
            .arg(Arg::new("DIR")
                .action(ArgAction::Set)
                .help("The package directory to remove (Overridden by PACKAGE/PUBLISHER)")
                .default_value(current_dir)
            )
            .arg(Arg::new("NODE_PORT")
                .action(ArgAction::Set)
                .short('p')
                .long("port")
                .help("Node port: for use on localhost (overridden by URL)")
                .default_value("8080")
                .value_parser(value_parser!(u16))
            )
            .arg(Arg::new("URL")
                .action(ArgAction::Set)
                .short('u')
                .long("url")
                .help("Node URL (overrides NODE_PORT)")
                .required(false)
            )
        )
        .subcommand(Command::new("reset-cache")
            .about("Reset kit cache (Kinode core binaries, logs, etc.)")
        )
        .subcommand(Command::new("run-tests")
            .about("Run Kinode tests")
            .visible_alias("t")
            .arg(Arg::new("PATH")
                .action(ArgAction::Set)
                .help("Path to tests configuration file")
                .default_value("tests.toml")
            )
        )
        .subcommand(Command::new("setup")
            .about("Fetch & setup kit dependencies")
            .arg(Arg::new("VERBOSE")
                .action(ArgAction::SetTrue)
                .short('v')
                .long("verbose")
                .help("If set, output stdout and stderr")
                .required(false)
            )
        )
        .subcommand(Command::new("start-package")
            .about("Start a built Kinode process")
            .visible_alias("s")
            .arg(Arg::new("DIR")
                .action(ArgAction::Set)
                .help("The package directory to build")
                .default_value(current_dir)
            )
            .arg(Arg::new("NODE_PORT")
                .action(ArgAction::Set)
                .short('p')
                .long("port")
                .help("Node port: for use on localhost (overridden by URL)")
                .default_value("8080")
                .value_parser(value_parser!(u16))
            )
            .arg(Arg::new("URL")
                .action(ArgAction::Set)
                .short('u')
                .long("url")
                .help("Node URL (overrides NODE_PORT)")
                .required(false)
            )
        )
        .subcommand(Command::new("update")
            .about("Fetch the most recent version of kit")
            .arg(Arg::new("ARGUMENTS")
                .action(ArgAction::Append)
                .help("Additional arguments to `cargo install` (e.g. `--version <VERSION>`)")
                .required(false)
            )
            .arg(Arg::new("BRANCH")
                .action(ArgAction::Set)
                .long("branch")
                .help("Branch name (e.g. `next-release`)")
                .default_value("master")
            )
        )
        .subcommand(Command::new("view-api")
            .about("Fetch the list of APIs or a specific API")
            .visible_alias("v")
            .arg(Arg::new("PACKAGE_ID")
                .action(ArgAction::Set)
                .help("Get API of this package (default: list all APIs)")
                .required(false)
            )
            .arg(Arg::new("NODE_PORT")
                .action(ArgAction::Set)
                .short('p')
                .long("port")
                .help("Node port: for use on localhost (overridden by URL)")
                .default_value("8080")
                .value_parser(value_parser!(u16))
            )
            .arg(Arg::new("URL")
                .action(ArgAction::Set)
                .short('u')
                .long("url")
                .help("Node URL (overrides NODE_PORT)")
                .required(false)
            )
        )
    )
}

#[tokio::main]
async fn main() -> Result<()> {
    let log_path =
        std::env::var("KIT_LOG_PATH").unwrap_or_else(|_| KIT_LOG_PATH_DEFAULT.to_string());
    let log_path = PathBuf::from(log_path);
    let _guard = init_tracing(log_path);
    color_eyre::config::HookBuilder::default()
        .display_env_section(false)
        .install()?;
    let current_dir = env::current_dir()?.into_os_string();
    let mut app = make_app(&current_dir).await?;

    let usage = app.render_usage();
    let matches = app.get_matches();
    let matches = matches.subcommand();

    let result = match execute(usage, matches).await {
        Ok(()) => Ok(()),
        Err(mut e) => {
            // TODO: add more non-"nerdview" error messages here
            match e.downcast_ref::<reqwest::Error>() {
                None => {}
                Some(ee) => {
                    if ee.is_connect() {
                        e = e.with_suggestion(|| "is Kinode running?");
                    }
                }
            }
            Err(e)
        }
    };

    if let Some((subcommand, _)) = matches {
        if subcommand != "update" && GIT_BRANCH_NAME == "master" {
            if let Some(latest) = get_latest_commit_sha_from_branch(
                boot_fake_node::KINODE_OWNER,
                KIT_REPO,
                KIT_MASTER_BRANCH,
            ).await? {
                if GIT_COMMIT_HASH != latest.sha {
                    warn!("kit is out of date! Run:\n```\nkit update\n```\nto update to the latest version.");
                }
            }
        }
    }

    if let Err(e) = result {
        error!("{:?}", e);
    };
    Ok(())
}<|MERGE_RESOLUTION|>--- conflicted
+++ resolved
@@ -202,7 +202,6 @@
                 Some(f) => f.clone(),
                 None => "".into(),
             };
-<<<<<<< HEAD
             let url: Option<String> = match build_matches.get_one::<String>("URL") {
                 Some(url) => Some(url.clone()),
                 None => {
@@ -211,9 +210,7 @@
                 }
             };
             let default_world = build_matches.get_one::<String>("WORLD");
-=======
             let verbose = build_matches.get_one::<bool>("VERBOSE").unwrap();
->>>>>>> 3703ebfb
 
             build::execute(
                 &package_dir,
@@ -221,12 +218,9 @@
                 *ui_only,
                 *skip_deps_check,
                 &features,
-<<<<<<< HEAD
                 url,
                 default_world.cloned(),
-=======
                 *verbose,
->>>>>>> 3703ebfb
             ).await
         }
         Some(("build-start-package", build_start_matches)) => {
@@ -249,11 +243,8 @@
                 Some(f) => f.clone(),
                 None => "".into(),
             };
-<<<<<<< HEAD
             let default_world = build_start_matches.get_one::<String>("WORLD");
-=======
             let verbose = build_start_matches.get_one::<bool>("VERBOSE").unwrap();
->>>>>>> 3703ebfb
 
             build_start_package::execute(
                 &package_dir,
@@ -262,11 +253,8 @@
                 &url,
                 *skip_deps_check,
                 &features,
-<<<<<<< HEAD
                 default_world.cloned(),
-=======
                 *verbose,
->>>>>>> 3703ebfb
             )
             .await
         }
@@ -623,7 +611,6 @@
                 .help("Pass these comma-delimited feature flags to Rust cargo builds")
                 .required(false)
             )
-<<<<<<< HEAD
             .arg(Arg::new("NODE_PORT")
                 .action(ArgAction::Set)
                 .short('p')
@@ -644,13 +631,12 @@
                 .short('w')
                 .long("world")
                 .help("Fallback WIT world name")
-=======
+            )
             .arg(Arg::new("VERBOSE")
                 .action(ArgAction::SetTrue)
                 .short('v')
                 .long("verbose")
                 .help("If set, output stdout and stderr")
->>>>>>> 3703ebfb
                 .required(false)
             )
         )
