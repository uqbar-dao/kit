--- conflicted
+++ resolved
@@ -1,11 +1,7 @@
+use serde::{Deserialize, Serialize};
 use std::str::FromStr;
-use serde::{Serialize, Deserialize};
 
-<<<<<<< HEAD
-use uqbar_process_lib::{await_message, println, Address, Message, ProcessId, Request, Response};
-=======
-use nectar_process_lib::{await_message, print_to_terminal, Address, Message, ProcessId, Request, Response};
->>>>>>> 02d055b7
+use nectar_process_lib::{await_message, println, Address, Message, ProcessId, Request, Response};
 
 wit_bindgen::generate!({
     path: "wit",
@@ -29,46 +25,53 @@
 
 type MessageArchive = Vec<(String, String)>;
 
-fn handle_message (
-    our: &Address,
-    message_archive: &mut MessageArchive,
-) -> anyhow::Result<()> {
+fn handle_message(our: &Address, message_archive: &mut MessageArchive) -> anyhow::Result<()> {
     let message = await_message().unwrap();
 
     match message {
         Message::Response { .. } => {
             println!("{package_name}: unexpected Response: {:?}", message);
             panic!("");
-        },
-        Message::Request { ref source, ref body, .. } => {
-            match serde_json::from_slice(body)? {
-                ChatRequest::Send { ref target, ref message } => {
-                    if target == &our.node {
-                        println!("{package_name}|{}: {}", source.node, message);
-                        message_archive.push((source.node.clone(), message.clone()));
-                    } else {
-                        let _ = Request::new()
-                            .target(Address {
-                                node: target.clone(),
-                                process: ProcessId::from_str("{package_name}:{package_name}:{publisher}")?,
-                            })
-                            .body(body.clone())
-                            .send_and_await_response(5)?
-                            .unwrap();
-                    }
-                    Response::new()
-                        .body(serde_json::to_vec(&ChatResponse::Ack).unwrap())
-                        .send()
+        }
+        Message::Request {
+            ref source,
+            ref body,
+            ..
+        } => match serde_json::from_slice(body)? {
+            ChatRequest::Send {
+                ref target,
+                ref message,
+            } => {
+                if target == &our.node {
+                    println!("{package_name}|{}: {}", source.node, message);
+                    message_archive.push((source.node.clone(), message.clone()));
+                } else {
+                    let _ = Request::new()
+                        .target(Address {
+                            node: target.clone(),
+                            process: ProcessId::from_str(
+                                "{package_name}:{package_name}:{publisher}",
+                            )?,
+                        })
+                        .body(body.clone())
+                        .send_and_await_response(5)?
                         .unwrap();
-                },
-                ChatRequest::History => {
-                    Response::new()
-                        .body(serde_json::to_vec(&ChatResponse::History {
+                }
+                Response::new()
+                    .body(serde_json::to_vec(&ChatResponse::Ack).unwrap())
+                    .send()
+                    .unwrap();
+            }
+            ChatRequest::History => {
+                Response::new()
+                    .body(
+                        serde_json::to_vec(&ChatResponse::History {
                             messages: message_archive.clone(),
-                        }).unwrap())
-                        .send()
-                        .unwrap();
-                },
+                        })
+                        .unwrap(),
+                    )
+                    .send()
+                    .unwrap();
             }
         },
     }
@@ -85,10 +88,10 @@
 
         loop {
             match handle_message(&our, &mut message_archive) {
-                Ok(()) => {},
+                Ok(()) => {}
                 Err(e) => {
                     println!("{package_name}: error: {:?}", e);
-                },
+                }
             };
         }
     }
